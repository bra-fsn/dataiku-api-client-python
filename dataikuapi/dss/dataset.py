from ..utils import DataikuException
from ..utils import DataikuUTF8CSVReader
from ..utils import DataikuStreamedHttpUTF8CSVReader
import json
from .metrics import ComputedMetrics

class DSSDataset(object):
    """
    A dataset on the DSS instance
    """
    def __init__(self, client, project_key, dataset_name):
        self.client = client
        self.project_key = project_key
        self.dataset_name = dataset_name

    ########################################################
    # Dataset deletion
    ########################################################
    
    def delete(self):
        """
        Delete the dataset
        """
        return self.client._perform_empty(
            "DELETE", "/projects/%s/datasets/%s" % (self.project_key, self.dataset_name))



    ########################################################
    # Dataset definition
    ########################################################
    
    def get_definition(self):
        """
        Get the definition of the dataset
        
        Returns:
            the definition, as a JSON object
        """
        return self.client._perform_json(
                "GET", "/projects/%s/datasets/%s/" % (self.project_key, self.dataset_name))

    def set_definition(self, definition):
        """
        Set the definition of the dataset
        
        Args:
            definition: the definition, as a JSON object. You should only set a definition object 
            that has been retrieved using the get_definition call.
        """
        return self.client._perform_json(
                "PUT", "/projects/%s/datasets/%s/" % (self.project_key, self.dataset_name),
                body=definition)

    ########################################################
    # Dataset metadata
    ########################################################

    def get_schema(self):
        """
        Get the schema of the dataset
        
        Returns:
            a JSON object of the schema, with the list of columns
        """
        return self.client._perform_json(
                "GET", "/projects/%s/datasets/%s/schema" % (self.project_key, self.dataset_name))

    def set_schema(self, schema):
        """
        Set the schema of the dataset
        
        Args:
            schema: the desired schema for the dataset, as a JSON object. All columns have to provide their
            name and type
        """
        return self.client._perform_json(
                "PUT", "/projects/%s/datasets/%s/schema" % (self.project_key, self.dataset_name),
                body=schema)

    def get_metadata(self):
        """
        Get the metadata attached to this dataset. The metadata contains label, description
        checklists, tags and custom metadata of the dataset
        
        Returns:
            a dict object. For more information on available metadata, please see
            https://doc.dataiku.com/dss/api/latest
        """
        return self.client._perform_json(
                "GET", "/projects/%s/datasets/%s/metadata" % (self.project_key, self.dataset_name))

    def set_metadata(self, metadata):
        """
        Set the metadata on this dataset.
        
        Args:
            metadata: the new state of the metadata for the dataset. You should only set a metadata object 
            that has been retrieved using the get_metadata call.
        """
        return self.client._perform_json(
                "PUT", "/projects/%s/datasets/%s/metadata" % (self.project_key, self.dataset_name),
                body=metadata)


    ########################################################
    # Dataset data
    ########################################################

    def iter_rows(self, partitions=None):
        """
        Get the dataset's data
        
        Return:
            an iterator over the rows, each row being a tuple of values. The order of values
            in the tuples is the same as the order of columns in the schema returned by get_schema
        """
        csv_stream = self.client._perform_raw(
                "GET" , "/projects/%s/datasets/%s/data/" %(self.project_key, self.dataset_name),
                params = {
                    "format" : "tsv-excel-noheader",
                    "partitions" : partitions
                })

        return DataikuStreamedHttpUTF8CSVReader(self.get_schema()["columns"], csv_stream).iter_rows()


    def list_partitions(self):
        """
        Get the list of all partitions of this dataset
        
        Returns:
            the list of partitions, as a list of strings
        """
        return self.client._perform_json(
                "GET", "/projects/%s/datasets/%s/partitions" % (self.project_key, self.dataset_name))


    def clear(self, partitions=None):
        """
        Clear all data in this dataset
        
        Args:
            partitions: (optional) a list of partitions to clear. When not provided, the entire dataset
            is cleared
        """
        return self.client._perform_json(
                "DELETE", "/projects/%s/datasets/%s/data" % (self.project_key, self.dataset_name),
                params={"partitions" : partitions})

    ########################################################
    # Dataset actions
    ########################################################

    def synchronize_hive_metastore(self):
        """
        Synchronize this dataset with the Hive metastore
        """
        self.client._perform_empty(
                "POST" , "/projects/%s/datasets/%s/actions/synchronizeHiveMetastore" %(self.project_key, self.dataset_name))

    def compute_metrics(self, partition='', metric_ids=None, probes=None):
        """
        Compute metrics on a partition of this dataset.
        If neither metric ids nor custom probes set are specified, the metrics
        setup on the dataset are used.
        """
        url = "/projects/%s/datasets/%s/actions" % (self.project_key, self.dataset_name)
        if metric_ids is not None:
            return self.client._perform_json(
                    "POST" , "%s/computeMetricsFromIds" % url,
                    params={'partition':partition}, body={"metricIds" : metric_ids})
        elif probes is not None:
            return self.client._perform_json(
                    "POST" , "%s/computeMetrics" % url,
                    params={'partition':partition}, body=probes)
        else:
            return self.client._perform_empty(
                    "POST" , "%s/computeMetrics" % url,
                    params={'partition':partition})

    def run_checks(self, partition='', checks=None):
        """
        Run checks on a partition of this dataset. If the checks are not specified, the checks
        setup on the dataset are used.
        """
        if checks is None:
            return self.client._perform_empty(
                    "POST" , "/projects/%s/datasets/%s/actions/runChecks" %(self.project_key, self.dataset_name, partition))
        else:
            return self.client._perform_json(
                    "POST" , "/projects/%s/datasets/%s/actions/runChecks" %(self.project_key, self.dataset_name, partition),
                    params=checks)

    ########################################################
    # Metrics
    ########################################################

    def get_last_metric_values(self, partition=''):
        """
        Get the last values of the metrics on this dataset

        Returns:
            a list of metric objects and their value
        """
        return ComputedMetrics(self.client._perform_json(
                "GET", "/projects/%s/datasets/%s/metrics/last/%s" % (self.project_key, self.dataset_name, 'NP' if len(partition) == 0 else partition)))


    def get_metric_history(self, metric, partition=''):
        """
        Get the history of the values of the metric on this dataset

        Returns:
            an object containing the values of the metric, cast to the appropriate type (double, boolean,...)
        """
        return self.client._perform_json(
                "GET", "/projects/%s/datasets/%s/metrics/history/%s" % (self.project_key, self.dataset_name, 'NP' if len(partition) == 0 else partition),
<<<<<<< HEAD
                params={'metricLookup' : metric if isinstance(metric, str) or isinstance(metric, unicode) else json.dumps(metric)})
                
                
    ########################################################
    # Usages
    ########################################################

    def get_usages(self):
        """
        Get the recipes or analyses referencing this dataset

        Returns:
            a list of usages
        """
        return self.client._perform_json("GET", "/projects/%s/datasets/%s/usages" % (self.project_key, self.dataset_name))


             
=======
                params={'metricLookup' : metric if isinstance(metric, str) or isinstance(metric, unicode) else json.dumps(metric)})
>>>>>>> 8fc5811c
<|MERGE_RESOLUTION|>--- conflicted
+++ resolved
@@ -216,10 +216,8 @@
         """
         return self.client._perform_json(
                 "GET", "/projects/%s/datasets/%s/metrics/history/%s" % (self.project_key, self.dataset_name, 'NP' if len(partition) == 0 else partition),
-<<<<<<< HEAD
                 params={'metricLookup' : metric if isinstance(metric, str) or isinstance(metric, unicode) else json.dumps(metric)})
-                
-                
+
     ########################################################
     # Usages
     ########################################################
@@ -231,10 +229,4 @@
         Returns:
             a list of usages
         """
-        return self.client._perform_json("GET", "/projects/%s/datasets/%s/usages" % (self.project_key, self.dataset_name))
-
-
-             
-=======
-                params={'metricLookup' : metric if isinstance(metric, str) or isinstance(metric, unicode) else json.dumps(metric)})
->>>>>>> 8fc5811c
+        return self.client._perform_json("GET", "/projects/%s/datasets/%s/usages" % (self.project_key, self.dataset_name))