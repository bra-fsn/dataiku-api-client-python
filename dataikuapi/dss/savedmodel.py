--- conflicted
+++ resolved
@@ -20,13 +20,10 @@
     def id(self):
         return self.sm_id
 
-<<<<<<< HEAD
-=======
     def get_definition(self):
         return self.client._perform_json(
             "GET", "/projects/%s/savedmodels/%s" % (self.project_key, self.sm_id))
         
->>>>>>> 74840b8d
     ########################################################
     # Versions
     ########################################################
