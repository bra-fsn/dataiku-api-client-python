--- conflicted
+++ resolved
@@ -344,17 +344,12 @@
         and more information will be available when calling :meth:`DSSSavedModel.get_version_details`
 
         :meth:`set_core_metadata` must be called before you can evaluate a dataset
-
-<<<<<<< HEAD
-        :param str dataset_ref: Evaluation dataset to use (either a dataset name, "PROJECT.datasetName", DSSDataset instance or dataiku.Dataset instance)
-=======
         :param str dataset_ref: Evaluation dataset to use (either a dataset name, "PROJECT.datasetName", :class:`DSSDataset` instance or :class:`dataiku.Dataset` instance)
->>>>>>> 35846a2b
         """
         if hasattr(dataset_ref, 'name'):
             dataset_ref = dataset_ref.name
         req = {
-            "datasetRef" : dataset_ref
+            "datasetRef": dataset_ref
         }
         self.saved_model.client._perform_empty("POST",
             "/projects/%s/savedmodels/%s/versions/%s/external-ml/actions/evaluate" % (self.saved_model.project_key, self.saved_model.sm_id, self.version_id),
