--- conflicted
+++ resolved
@@ -208,30 +208,6 @@
     # Datasets
     ########################################################
 
-<<<<<<< HEAD
-    def list_datasets(self, tags=None, foreign=False):
-        """
-        List the datasets in this project
-
-        :param list tags: list[string] of tags. The query will only return datasets having one of these tags
-        :param boolean foreign: if true, also lists the datasets from other projects that are exposed to the specified project
-        
-        :returns: The list of the datasets, each one as a dictionary. Each dataset dict contains at least a `name` field which is the name of the dataset
-        :rtype: list of dicts
-        """
-        options = {}
-        if tags:
-            if not isinstance(tags, list):
-                raise TypeError("Provided tags argument is not of type list")
-            options["tags"] = tags
-        if foreign:
-            options["foreign"] = "true"
-
-        options_string = "".join(["?{}={}".format(k,v) for k,v in options.items()])
-
-        return self.client._perform_json(
-            "GET", "/projects/%s/datasets/%s" % (self.project_key, options_string))
-=======
     def list_datasets(self, as_type="listitems"):
         """
         List the datasets in this project.
@@ -248,7 +224,6 @@
             return [DSSDataset(self.client, self.project_key, item["name"]) for item in items]
         else:
             raise ValueError("Unknown as_type")
->>>>>>> cd21fda1
 
     def get_dataset(self, dataset_name):
         """
