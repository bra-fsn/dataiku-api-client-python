--- conflicted
+++ resolved
@@ -1672,7 +1672,7 @@
         else:
             return DSSTrainedPredictionModelDetails(ret, snippet, mltask=self, mltask_model_id=id)
 
-    def delete_model(self, model_id):
+    def delete_trained_model(self, model_id):
         """
         Deletes a trained model
 
@@ -1725,9 +1725,7 @@
             "POST", "/projects/%s/models/lab/%s/%s/models/%s/actions/redeployToFlow" % (self.project_key, self.analysis_id, self.mltask_id, model_id),
             body = obj)
 
-<<<<<<< HEAD
-
-    def remove_all_splits(self):
+    def remove_unused_splits(self):
         """
         Deletes all stored splits data that are not anymore in use for this ML Task.
 
@@ -1735,8 +1733,6 @@
         """
         self.client._perform_empty(
             "POST", "/projects/%s/models/lab/%s/%s/actions/removeUnusedSplits" % (self.project_key, self.analysis_id, self.mltask_id))
-
-
 
     def remove_all_splits(self):
         """
@@ -1748,11 +1744,10 @@
         * Resume training of models for which optimization had been previously interrupted
         
         Training new models remains possible
-
         """
         self.client._perform_empty(
             "POST", "/projects/%s/models/lab/%s/%s/actions/removeAllSplits" % (self.project_key, self.analysis_id, self.mltask_id))
-=======
+
     def guess(self, prediction_type=None, reguess_level=None):
         """
         Guess the feature handling and the algorithms.
@@ -1769,5 +1764,4 @@
         self.client._perform_empty(
             "PUT",
             "/projects/%s/models/lab/%s/%s/guess" % (self.project_key, self.analysis_id, self.mltask_id),
-            params = obj)
->>>>>>> 211ef217
+            params = obj)