import json, warnings

from requests import Session
from requests import exceptions
from requests.auth import HTTPBasicAuth

from .dss.feature_store import DSSFeatureStore
from .dss.notebook import DSSNotebook
from .dss.future import DSSFuture
from .dss.projectfolder import DSSProjectFolder
from .dss.project import DSSProject
from .dss.app import DSSApp
from .dss.plugin import DSSPlugin
from .dss.admin import DSSUser, DSSOwnUser, DSSGroup, DSSConnection, DSSGeneralSettings, DSSCodeEnv, DSSGlobalApiKey, DSSCluster, DSSGlobalUsageSummary, DSSInstanceVariables
from .dss.meaning import DSSMeaning
from .dss.sqlquery import DSSSQLQuery
from .dss.discussion import DSSObjectDiscussions
from .dss.apideployer import DSSAPIDeployer
from .dss.projectdeployer import DSSProjectDeployer
import os.path as osp
from .utils import DataikuException, dku_basestring_type

class DSSClient(object):
    """Entry point for the DSS API client"""

    def __init__(self, host, api_key=None, internal_ticket = None, extra_headers = None):
        """
        Instantiate a new DSS API client on the given host with the given API key.

        API keys can be managed in DSS on the project page or in the global settings.

        The API key will define which operations are allowed for the client.
        """
        self.api_key = api_key
        self.internal_ticket = internal_ticket
        self.host = host
        self._session = Session()

        if self.api_key is not None:
            self._session.auth = HTTPBasicAuth(self.api_key, "")
        elif self.internal_ticket is not None:
            self._session.headers.update({"X-DKU-APITicket" : self.internal_ticket})
        else:
            raise ValueError("API Key is required")

        if extra_headers is not None:
            self._session.headers.update(extra_headers)

    ########################################################
    # Futures
    ########################################################

    def list_futures(self, as_objects=False, all_users=False):
        """
        List the currently-running long tasks (a.k.a futures)

        :param boolean as_objects: if True, each returned item will be a :class:`dataikuapi.dss.future.DSSFuture`
        :param boolean all_users: if True, returns futures for all users (requires admin privileges). Else, only returns futures for the user associated with the current authentication context (if any)

        :return: list of futures. if as_objects is True, each future in the list is a :class:`dataikuapi.dss.future.DSSFuture`. Else, each future in the list is a dict. Each dict contains at least a 'jobId' field
        :rtype: list of :class:`dataikuapi.dss.future.DSSFuture` or list of dict
        """
        list = self._perform_json("GET", "/futures/", params={"withScenarios":False, "withNotScenarios":True, 'allUsers' : all_users})
        if as_objects:
            return [DSSFuture(self, state['jobId'], state) for state in list]
        else:
            return list

    def list_running_scenarios(self, all_users=False):
        """
        List the running scenarios

        :param boolean all_users: if True, returns scenarios for all users (requires admin privileges). Else, only returns scenarios for the user associated with the current authentication context (if any)

        :return: list of running scenarios, each one as a dict containing at least a "jobId" field for the
            future hosting the scenario run, and a "payload" field with scenario identifiers
        :rtype: list of dicts
        """
        return self._perform_json("GET", "/futures/", params={"withScenarios":True, "withNotScenarios":False, 'allUsers' : all_users})

    def get_future(self, job_id):
        """
        Get a handle to interact with a specific long task (a.k.a future). This notably allows aborting this future.

        :param str job_id: the identifier of the desired future (which can be returned by :py:meth:`list_futures` or :py:meth:`list_running_scenarios`)
        :returns: A handle to interact the future
        :rtype: :class:`dataikuapi.dss.future.DSSFuture`
        """
        return DSSFuture(self, job_id)


    ########################################################
    # Notebooks
    ########################################################

    def list_running_notebooks(self, as_objects=True):
        """
        List the currently-running Jupyter notebooks

        :param boolean as_objects: if True, each returned item will be a :class:`dataikuapi.dss.notebook.DSSNotebook`

        :return: list of notebooks. if as_objects is True, each entry in the list is a :class:`dataikuapi.dss.notebook.DSSNotebook`. Else, each item in the list is a dict which contains at least a "name" field.
        :rtype: list of :class:`dataikuapi.dss.notebook.DSSNotebook` or list of dict
        """
        notebook_list = self._perform_json("GET", "/admin/notebooks/")
        if as_objects:
            return [DSSNotebook(self, notebook['projectKey'], notebook['name'], notebook) for notebook in notebook_list]
        else:
            return notebook_list

    ########################################################
    # Project folders
    ########################################################
    def get_root_project_folder(self):
        """
        Get a handle to interact with the root project folder.

        :returns: A :class:`dataikuapi.dss.projectfolder.DSSProjectFolder` to interact with this project folder
        """
        return self.get_project_folder("ROOT")

    def get_project_folder(self, project_folder_id):
        """
        Get a handle to interact with a project folder.

        :param str project_folder_id: the project folder ID of the desired project folder
        :returns: A :class:`dataikuapi.dss.projectfolder.DSSProjectFolder` to interact with this project folder
        """
        data = self._perform_json("GET", "/project-folders/%s" % project_folder_id)
        return DSSProjectFolder(self, data)

    ########################################################
    # Projects
    ########################################################

    def list_project_keys(self):
        """
        List the project keys (=project identifiers).

        :returns: list of project keys identifiers, as strings
        :rtype: list of strings
        """
        return [x["projectKey"] for x in self._perform_json("GET", "/projects/")]

    def list_projects(self):
        """
        List the projects

        :returns: a list of projects, each as a dict. Each dictcontains at least a 'projectKey' field
        :rtype: list of dicts
        """
        return self._perform_json("GET", "/projects/")

    def get_project(self, project_key):
        """
        Get a handle to interact with a specific project.

        :param str project_key: the project key of the desired project
        :returns: A :class:`dataikuapi.dss.project.DSSProject` to interact with this project
        """
        return DSSProject(self, project_key)

    def get_default_project(self):
        """
        Get a handle to the current default project, if available (i.e. if dataiku.default_project_key() is valid)
        """
        import dataiku
        return DSSProject(self, dataiku.default_project_key())

    def create_project(self, project_key, name, owner, description=None, settings=None, project_folder_id=None):
        """
        Creates a new project, and return a project handle to interact with it.

        Note: this call requires an API key with admin rights or the rights to create a project

        :param str project_key: the identifier to use for the project. Must be globally unique
        :param str name: the display name for the project.
        :param str owner: the login of the owner of the project.
        :param str description: a description for the project.
        :param dict settings: Initial settings for the project (can be modified later). The exact possible settings are not documented.
        :param str project_folder_id: the project folder ID in which the project will be created (root project folder if not specified)
        
        :returns: A :class:`dataikuapi.dss.project.DSSProject` project handle to interact with this project
        """
        params = {}
        if project_folder_id is not None:
            params["projectFolderId"] = project_folder_id
        resp = self._perform_text(
               "POST", "/projects/", body={
                   "projectKey" : project_key,
                   "name" : name,
                   "owner" : owner,
                   "settings" : settings,
                   "description" : description
               }, params=params)
        return DSSProject(self, project_key)

    ########################################################
    # Apps
    ########################################################

    def list_apps(self):
        """
        List the apps

        :returns: a list of apps, each as a dict. Each dict contains at least a 'appId' field
        :rtype: list of dicts
        """
        return self._perform_json("GET", "/apps/")

    def get_app(self, app_id):
        """
        Get a handle to interact with a specific app.

        :param str app_id: the id of the desired app
        :returns: A :class:`dataikuapi.dss.app.DSSApp` to interact with this project
        """
        return DSSApp(self, app_id)

    ########################################################
    # Plugins
    ########################################################

    def list_plugins(self):
        """
        List the installed plugins

        :returns: list of dict. Each dict contains at least a 'id' field
        """
        return self._perform_json("GET", "/plugins/")

    def download_plugin_stream(self, plugin_id):
        """
        Download a development plugin, as a binary stream
        :param str plugin_id: identifier of the plugin to download

        :param plugin_id:
        :return: the binary stream
        """
        return self._perform_raw("GET", "/plugins/%s/download" % plugin_id)

    def download_plugin_to_file(self, plugin_id, path):
        """
        Download a development plugin to a file

        :param str plugin_id: identifier of the plugin to download
        :param str path: the path where to download the plugin
        :return: None
        """
        stream = self.download_plugin_stream(plugin_id)
        with open(path, 'wb') as f:
            for chunk in stream.iter_content(chunk_size=10000):
                if chunk:
                    f.write(chunk)
                    f.flush()

    def install_plugin_from_archive(self, fp):
        """
        Install a plugin from a plugin archive (as a file object)

        :param object fp: A file-like object pointing to a plugin archive zip
        """
        files = {'file': fp }
        self._perform_json("POST", "/plugins/actions/installFromZip", files=files)

    def install_plugin_from_store(self, plugin_id):
        """
        Install a plugin from the Dataiku plugin store

        :param str plugin_id: identifier of the plugin to install
        :return: A :class:`~dataikuapi.dss.future.DSSFuture` representing the install process
        """
        f = self._perform_json("POST", "/plugins/actions/installFromStore", body={
            "pluginId": plugin_id
        })
        return DSSFuture(self, f["jobId"])

    def install_plugin_from_git(self, repository_url, checkout = "master", subpath=None):
        """
        Install a plugin from a Git repository. DSS must be setup to allow access to the repository.

        :param str repository_url: URL of a Git remote
        :param str checkout: branch/tag/SHA1 to commit. For example "master"
        :param str subpath: Optional, path within the repository to use as plugin. Should contain a 'plugin.json' file
        :return: A :class:`~dataikuapi.dss.future.DSSFuture` representing the install process
        """
        f = self._perform_json("POST", "/plugins/actions/installFromGit", body={
            "gitRepositoryUrl": repository_url,
            "gitCheckout" : checkout,
            "gitSubpath": subpath
        })
        return DSSFuture(self, f["jobId"])

    def get_plugin(self, plugin_id):
        """
        Get a handle to interact with a specific plugin

        :param str plugin_id: the identifier of the desired plugin
        :returns: A :class:`dataikuapi.dss.project.DSSPlugin`
        """
        return DSSPlugin(self, plugin_id)

    ########################################################
    # SQL queries
    ########################################################

    def sql_query(self, query, connection=None, database=None, dataset_full_name=None, pre_queries=None, post_queries=None, type='sql', extra_conf=None, script_steps=None, script_input_schema=None, script_output_schema=None, script_report_location=None, read_timestamp_without_timezone_as_string=True, read_date_as_string=False, project_key=None):
        """
        Initiate a SQL, Hive or Impala query and get a handle to retrieve the results of the query.
        Internally, the query is run by DSS. The  database to run the query on is specified either by 
        passing a connection name, or by passing a database name, or by passing a dataset full name
        (whose connection is then used to retrieve the database)
        
        :param str query: the query to run
        :param str connection: the connection on which the query should be run (exclusive of database and dataset_full_name)
        :param str database: the database on which the query should be run (exclusive of connection and dataset_full_name)
        :param str dataset_full_name: the dataset on the connection of which the query should be run (exclusive of connection and database)
        :param list pre_queries: (optional) array of queries to run before the query
        :param list post_queries: (optional) array of queries to run after the query
        :param str type: the type of query : either 'sql', 'hive' or 'impala'
        :param str project_key: The project_key on which the query should be run (especially useful for user isolation/impersonation scenario)

        :returns: A :class:`dataikuapi.dss.sqlquery.DSSSQLQuery` query handle
        """
        if extra_conf is None:
            extra_conf = {}
        return DSSSQLQuery(self, query, connection, database, dataset_full_name, pre_queries, post_queries, type, extra_conf, script_steps, script_input_schema, script_output_schema, script_report_location, read_timestamp_without_timezone_as_string, read_date_as_string, project_key)

    ########################################################
    # Users
    ########################################################

    def list_users(self):
        """
        List all users setup on the DSS instance

        Note: this call requires an API key with admin rights

        :return: A list of users, as a list of dicts
        :rtype: list of dicts
        """
        return self._perform_json(
            "GET", "/admin/users/")

    def get_user(self, login):
        """
        Get a handle to interact with a specific user

        :param str login: the login of the desired user

        :return: A :class:`dataikuapi.dss.admin.DSSUser` user handle
        """
        return DSSUser(self, login)

    def create_user(self, login, password, display_name='', source_type='LOCAL', groups=None, profile='DATA_SCIENTIST'):
        """
        Create a user, and return a handle to interact with it

        Note: this call requires an API key with admin rights

        :param str login: the login of the new user
        :param str password: the password of the new user
        :param str display_name: the displayed name for the new user
        :param str source_type: the type of new user. Admissible values are 'LOCAL' or 'LDAP'
        :param list groups: the names of the groups the new user belongs to (defaults to `[]`)
        :param str profile: The profile for the new user, can be one of READER, DATA_ANALYST or DATA_SCIENTIST

        :return: A :class:`dataikuapi.dss.admin.DSSUser` user handle
        """
        if groups is None:
            groups = []
        resp = self._perform_text(
               "POST", "/admin/users/", body={
                   "login" : login,
                   "password" : password,
                   "displayName" : display_name,
                   "sourceType" : source_type,
                   "groups" : groups,
                   "userProfile" : profile
               })
        return DSSUser(self, login)

    def get_own_user(self):
        return DSSOwnUser(self)

    ########################################################
    # Groups
    ########################################################

    def list_groups(self):
        """
        List all groups setup on the DSS instance

        Note: this call requires an API key with admin rights
        
        :returns: A list of groups, as an list of dicts
        :rtype: list of dicts
        """
        return self._perform_json(
            "GET", "/admin/groups/")

    def get_group(self, name):
        """
        Get a handle to interact with a specific group
        
        :param str name: the name of the desired group
        :returns: A :class:`dataikuapi.dss.admin.DSSGroup` group handle
        """
        return DSSGroup(self, name)

    def create_group(self, name, description=None, source_type='LOCAL'):
        """
        Create a group, and return a handle to interact with it

        Note: this call requires an API key with admin rights

        :param str name: the name of the new group
        :param str description: (optional) a description of the new group
        :param source_type: the type of the new group. Admissible values are 'LOCAL' and 'LDAP'
            
        :returns: A :class:`dataikuapi.dss.admin.DSSGroup` group handle
        """
        resp = self._perform_text(
               "POST", "/admin/groups/", body={
                   "name" : name,
                   "description" : description,
                   "sourceType" : source_type
               })
        return DSSGroup(self, name)

    ########################################################
    # Connections
    ########################################################

    def list_connections(self):
        """
        List all connections setup on the DSS instance

        Note: this call requires an API key with admin rights
        
        :returns: All connections, as a dict of connection name to connection definition
        :rtype: :dict
        """
        return self._perform_json(
            "GET", "/admin/connections/")

    def get_connection(self, name):
        """
        Get a handle to interact with a specific connection
        
        :param str name: the name of the desired connection
        :returns: A :class:`dataikuapi.dss.admin.DSSConnection` connection handle
        """
        return DSSConnection(self, name)

    def create_connection(self, name, type, params=None, usable_by='ALL', allowed_groups=None):
        """
        Create a connection, and return a handle to interact with it

        Note: this call requires an API key with admin rights

        :param name: the name of the new connection
        :param type: the type of the new connection
        :param dict params: the parameters of the new connection, as a JSON object (defaults to `{}`)
        :param usable_by: the type of access control for the connection. Either 'ALL' (=no access control)
            or 'ALLOWED' (=access restricted to users of a list of groups)
        :param list allowed_groups: when using access control (that is, setting usable_by='ALLOWED'), the list
            of names of the groups whose users are allowed to use the new connection (defaults to `[]`)
        
        :returns: A :class:`dataikuapi.dss.admin.DSSConnection` connection handle
        """
        if params is None:
            params = {}
        if allowed_groups is None:
            allowed_groups = []
        resp = self._perform_text(
               "POST", "/admin/connections/", body={
                   "name" : name,
                   "type" : type,
                   "params" : params,
                   "usableBy" : usable_by,
                   "allowedGroups" : allowed_groups
               })
        return DSSConnection(self, name)

    ########################################################
    # Code envs
    ########################################################

    def list_code_envs(self, as_objects=False):
        """
        List all code envs setup on the DSS instance

        Note: this call requires an API key with admin rights
        
        :param boolean as_objects: if True, each returned item will be a :class:`dataikuapi.dss.future.DSSCodeEnv`
        :returns: a list of code envs. Each code env is a dict containing at least "name", "type" and "language"
        """
        list = self._perform_json(
            "GET", "/admin/code-envs/")
        if as_objects:
            return [DSSCodeEnv(self, e.get("envLang"), e.get("envName")) for e in list]
        else:
            return list

    def get_code_env(self, env_lang, env_name):
        """
        Get a handle to interact with a specific code env
        
        :param env_lang: the language (PYTHON or R) of the new code env
        :param env_name: the name of the new code env
        :returns: A :class:`dataikuapi.dss.admin.DSSCodeEnv` code env  handle
        """
        return DSSCodeEnv(self, env_lang, env_name)

    def create_code_env(self, env_lang, env_name, deployment_mode, params=None):
        """
        Create a code env, and return a handle to interact with it

        Note: this call requires an API key with admin rights

        :param env_lang: the language (PYTHON or R) of the new code env
        :param env_name: the name of the new code env
        :param deployment_mode: the type of the new code env
        :param params: the parameters of the new code env, as a JSON object
        :returns: A :class:`dataikuapi.dss.admin.DSSCodeEnv` code env handle
        """
        params = params if params is not None else {}
        params['deploymentMode'] = deployment_mode
        resp = self._perform_json(
               "POST", "/admin/code-envs/%s/%s" % (env_lang, env_name), body=params)
        if resp is None:
            raise Exception('Env creation returned no data')
        if resp.get('messages', {}).get('error', False):
            raise Exception('Env creation failed : %s' % (json.dumps(resp.get('messages', {}).get('messages', {}))))
        return DSSCodeEnv(self, env_lang, env_name)

    def list_code_env_usages(self):
        """
        List all usages of a code env in the instance

        :return: a list of objects where the code env is used
        """
        return self._perform_json("GET", "/admin/code-envs/usages")


    ########################################################
    # Clusters
    ########################################################

    def list_clusters(self):
        """
        List all clusters setup on the DSS instance

        Returns:
            List clusters (name, type, state)
        """
        return self._perform_json(
            "GET", "/admin/clusters/")

    def get_cluster(self, cluster_id):
        """
        Get a handle to interact with a specific cluster
        
        Args:
            name: the name of the desired cluster
        
        Returns:
            A :class:`dataikuapi.dss.admin.DSSCluster` cluster handle
        """
        return DSSCluster(self, cluster_id)

    def create_cluster(self, cluster_name, cluster_type='manual', params=None):
        """
        Create a cluster, and return a handle to interact with it

        :param cluster_name: the name of the new cluster
        :param cluster_type: the type of the new cluster
        :param params: the parameters of the new cluster, as a JSON object
        
        :returns: A :class:`dataikuapi.dss.admin.DSSCluster` cluster handle
        
        """
        definition = {}
        definition['name'] = cluster_name
        definition['type'] = cluster_type
        definition['params'] = params if params is not None else {}
        resp = self._perform_json(
               "POST", "/admin/clusters/", body=definition)
        if resp is None:
            raise Exception('Cluster creation returned no data')
        if resp.get('messages', {}).get('error', False):
            raise Exception('Cluster creation failed : %s' % (json.dumps(resp.get('messages', {}).get('messages', {}))))
        return DSSCluster(self, resp['id'])

    ########################################################
    # Global API Keys
    ########################################################

    def list_global_api_keys(self):
        """
        List all global API keys set up on the DSS instance

        Note: this call requires an API key with admin rights

        :returns: All global API keys, as a list of dicts
        """
        return self._perform_json(
            "GET", "/admin/globalAPIKeys/")

    def get_global_api_key(self, key):
        """
        Get a handle to interact with a specific Global API key

        :param str key: the secret key of the desired API key
        :returns: A :class:`dataikuapi.dss.admin.DSSGlobalApiKey` API key handle
        """
        return DSSGlobalApiKey(self, key)

    def create_global_api_key(self, label=None, description=None, admin=False):
        """
        Create a Global API key, and return a handle to interact with it

        Note: this call requires an API key with admin rights

        :param str label: the label of the new API key
        :param str description: the description of the new API key
        :param str admin: has the new API key admin rights (True or False)
        :returns: A :class:`dataikuapi.dss.admin.DSSGlobalApiKey` API key handle
        """
        resp = self._perform_json(
            "POST", "/admin/globalAPIKeys/", body={
                "label" : label,
                "description" : description,
                "globalPermissions": {
                    "admin": admin
                }
            })
        if resp is None:
            raise Exception('API key creation returned no data')
        if resp.get('messages', {}).get('error', False):
            raise Exception('API key creation failed : %s' % (json.dumps(resp.get('messages', {}).get('messages', {}))))
        if not resp.get('id', False):
            raise Exception('API key creation returned no key')
        key = resp.get('key', '')
        return DSSGlobalApiKey(self, key)

    ########################################################
    # Meanings
    ########################################################

    def list_meanings(self):
        """
        List all user-defined meanings on the DSS instance

        Note: this call requires an API key with admin rights

        :returns: A list of meanings. Each meaning is a dict
        :rtype: list of dicts
        """
        return self._perform_json(
            "GET", "/meanings/")

    def get_meaning(self, id):
        """
        Get a handle to interact with a specific user-defined meaning

        Note: this call requires an API key with admin rights

        :param str id: the ID of the desired meaning
        :returns: A :class:`dataikuapi.dss.meaning.DSSMeaning` meaning  handle
        """
        return DSSMeaning(self, id)

    def create_meaning(self, id, label, type, description=None,
                        values=None, mappings=None, pattern=None,
                        normalizationMode=None, detectable=False):
        """
        Create a meaning, and return a handle to interact with it

        Note: this call requires an API key with admin rights

        :param id: the ID of the new meaning
        :param type: the type of the new meaning. Admissible values are 'DECLARATIVE', 'VALUES_LIST', 'VALUES_MAPPING' and 'PATTERN'
        :param description (optional): the description of the new meaning
        :param values (optional): when type is 'VALUES_LIST', the list of values, or a list of {'value':'the value', 'color':'an optional color'}
        :param mappings (optional): when type is 'VALUES_MAPPING', the mapping, as a list of objects with this
            structure: {'from': 'value_1', 'to': 'value_a'}
        :param pattern (optional): when type is 'PATTERN', the pattern
        :param normalizationMode (optional): when type is 'VALUES_LIST', 'VALUES_MAPPING' or 'PATTERN', the normalization
            mode to use for value matching. One of 'EXACT', 'LOWERCASE', or 'NORMALIZED' (not available
            for 'PATTERN' type). Defaults to 'EXACT'.
        :param detectable (optional): whether DSS should consider assigning the meaning to columns set to 'Auto-detect'. Defaults to False.

        :returns: A :class:`dataikuapi.dss.meaning.DSSMeaning` meaning handle
        """
        def make_entry(v):
            if isinstance(v, dku_basestring_type):
                return {'value':v}
            else:
                return v
        def make_mapping(v):
            return {'from':v.get('from', None), 'to':make_entry(v.get('to', None))}
        entries = None
        if values is not None:
            entries = [make_entry(v) for v in values]
        if mappings is not None:
            mappings = [make_mapping(v) for v in mappings]
        resp = self._perform_text(
               "POST", "/meanings/", body={
                    "id" : id,
                    "label": label,
                    "type": type,
                    "description": description,
                    "entries": entries,
                    "mappings": mappings,
                    "pattern": pattern,
                    "normalizationMode": normalizationMode,
                    "detectable": detectable
               })
        return DSSMeaning(self, id)

    ########################################################
    # Logs
    ########################################################

    def list_logs(self):
        """
        List all available log files on the DSS instance
        This call requires an API key with admin rights

        :returns: A list of log file names
        """
        return self._perform_json(
            "GET", "/admin/logs/")

    def get_log(self, name):
        """
        Get the contents of a specific log file
        This call requires an API key with admin rights
        
        :param str name: the name of the desired log file (obtained with :meth:`list_logs`)
        :returns: The full content of the log file, as a string
        """
        return self._perform_json(
            "GET", "/admin/logs/%s" % name)

    def log_custom_audit(self, custom_type, custom_params=None):
        """
        Log a custom entry to the audit trail
        
        :param str custom_type: value for customMsgType in audit trail item
        :param dict custom_params: value for customMsgParams in audit trail item (defaults to `{}`)
        """
        if custom_params is None:
            custom_params = {}
        return self._perform_empty("POST",
            "/admin/audit/custom/%s" % custom_type,
            body = custom_params)

    ########################################################
    # Monitoring
    ########################################################

    def get_global_usage_summary(self, with_per_project=False):
        """
        Gets a summary of the global usage of this DSS instance (number of projects, datasets, ...)
        :returns: a summary object
        """
        data = self._perform_json(
            "GET", "/admin/monitoring/global-usage-summary", params={'withPerProject':with_per_project})
        return DSSGlobalUsageSummary(data)

   ########################################################
    # Variables
    ########################################################

    def get_variables(self):
        """
        Deprecated. Use :meth:`get_global_variables`
        """
        warnings.warn("get_variables is deprecated, please use get_global_variables", DeprecationWarning)
        return self.get_global_variables()

    def get_global_variables(self):
        """
        Get the DSS instance's variables, as a Python dictionary

        This call requires an API key with admin rights

        :returns: A :class:`dataikuapi.dss.admin.DSSInstanceVariables` handle
        """
        variables = self._perform_json("GET", "/admin/variables/")
        return DSSInstanceVariables(self, variables)

    def set_variables(self, variables):
        """
        Deprecated. Use :meth:`get_global_variables` and :meth:`dataikuapi.dss.admin.DSSInstanceVariables.save`

        Updates the DSS instance's variables

        This call requires an API key with admin rights

        It is not possible to update a single variable, you must set all of them at once. Thus, you 
        should only use a ``variables`` parameter that has been obtained using :meth:`get_variables`.

        :param dict variables: the new dictionary of all variables of the instance

        """
        warnings.warn("set_variables is deprecated, please use get_global_variables().save()", DeprecationWarning)
        return DSSInstanceVariables(self, variables).save()

    def get_resolved_variables(self, project_key=None, typed=False):
        """
        Get a dictionary of resolved variables of the project.

        :param str project_key: the project key, defaults to the current project if any
        :param bool typed: if True, the variable values will be typed in the returned dict, defaults to False
        :returns: a dictionary with instance and project variables merged
        """
        import dataiku
        return self._perform_json(
            "GET",
            "/projects/%s/variables-resolved" % (dataiku.default_project_key() if project_key is None else project_key),
            params={
                "typed": "true" if typed else "false"
            })


    ########################################################
    # General settings
    ########################################################

    def get_general_settings(self):
        """
        Gets a handle to interact with the general settings.

        This call requires an API key with admin rights

        :returns: a :class:`dataikuapi.dss.admin.DSSGeneralSettings` handle
        """
        return DSSGeneralSettings(self)


    ########################################################
    # Bundles / Import (Automation node)
    ########################################################

    def create_project_from_bundle_local_archive(self, archive_path, project_folder=None):
        """
        Create a project from a bundle archive.
        Warning: this method can only be used on an automation node.

        :param string archive_path: Path on the local machine where the archive is
        :param project_folder: the project folder in which the project will be created or None for root project folder
        :type project_folder: A :class:`dataikuapi.dss.projectfolder.DSSProjectFolder`
        """
        params = {
            "archivePath" : osp.abspath(archive_path)
        }
        if project_folder is not None:
            params["projectFolderId"] = project_folder.project_folder_id
        return self._perform_json("POST", "/projectsFromBundle/fromArchive", params=params)

    def create_project_from_bundle_archive(self, fp, project_folder=None):
        """
        Create a project from a bundle archive (as a file object)
        Warning: this method can only be used on an automation node.

        :param string fp: A file-like object pointing to a bundle archive zip
        :param project_folder: the project folder in which the project will be created or None for root project folder
        :type project_folder: A :class:`dataikuapi.dss.projectfolder.DSSProjectFolder`
        """
        params = {}
        if project_folder is not None:
            params['projectFolderId'] = project_folder.project_folder_id
        files = {'file': fp }
        return self._perform_json("POST",
                "/projectsFromBundle/", files=files, params=params)

    def prepare_project_import(self, f):
        """
        Prepares import of a project archive.
        Warning: this method can only be used on a design node.

        :param file-like fp: the input stream, as a file-like object
        :returns: a :class:`TemporaryImportHandle` to interact with the prepared import
        """
        val = self._perform_json_upload(
                "POST", "/projects/import/upload",
                "tmp-import.zip", f)
        return TemporaryImportHandle(self, val.json()["id"])

    ########################################################
    # API Deployer
    ########################################################

    def get_apideployer(self):
        """Gets a handle to work with the API Deployer

        :rtype: :class:`~dataikuapi.dss.apideployer.DSSAPIDeployer`
        """
        return DSSAPIDeployer(self)

    ########################################################
    # Project Deployer
    ########################################################

    def get_projectdeployer(self):
        """Gets a handle to work with the Project Deployer

        :rtype: :class:`~dataikuapi.dss.projectdeployer.DSSProjectDeployer`
        """
        return DSSProjectDeployer(self)

    ########################################################
    # Data Catalog
    ########################################################

    def catalog_index_connections(self, connection_names=None, all_connections=False, indexing_mode="FULL"):
        """
        Triggers an indexing of multiple connections in the data catalog

        :param list connection_names: list of connections to index, ignored if `all_connections=True` (defaults to `[]`)
        :param bool all_connections: index all connections (defaults to `False`)
        """
        if connection_names is None:
            connection_names = []
        return self._perform_json("POST", "/catalog/index", body={
            "connectionNames": connection_names,
            "indexAllConnections": all_connections,
            "indexingMode": indexing_mode
        })

    ########################################################
    # Model export
    ########################################################
    def get_scoring_libs_stream(self):
        """
        Get the scoring libraries jar required for scoring with model jars that don't include libraries.
        You need to close the stream after download. Failure to do so will result in the DSSClient becoming unusable.

        :returns: a jar file, as a stream
        :rtype: file-like
        """
        return self._perform_raw("GET", "/resources/scoring-lib-jar")

    ########################################################
    # Auth
    ########################################################

    def get_auth_info(self, with_secrets=False):
        """
        Returns various information about the user currently authenticated using
        this instance of the API client.

        This method returns a dict that may contain the following keys (may also contain others):

        * authIdentifier: login for a user, id for an API key
        * groups: list of group names (if  context is an user)
        * secrets: list of dicts containing user secrets (if context is an user)

        :param: with_secrets boolean: Return user secrets
        :returns: a dict
        :rtype: dict
        """
        return self._perform_json("GET", "/auth/info", params={"withSecrets": with_secrets})

    def get_auth_info_from_browser_headers(self, headers_dict, with_secrets=False):
        """
        Returns various information about the DSS user authenticated by the dictionary of
        HTTP headers provided in headers_dict.

        This is generally only used in webapp backends

        This method returns a dict that may contain the following keys (may also contain others):

        * authIdentifier: login for a user, id for an API key
        * groups: list of group names (if  context is an user)
        * secrets: list of dicts containing user secrets (if context is an user)

        :param: headers_dict dict: Dictionary of HTTP headers
        :param: with_secrets boolean: Return user secrets
        :returns: a dict
        :rtype: dict
        """
        return self._perform_json("POST", "/auth/info-from-browser-headers",
                params={"withSecrets": with_secrets}, body=headers_dict)

    def get_ticket_from_browser_headers(self, headers_dict):
         """
         Returns a ticket for the DSS user authenticated by the dictionary of
         HTTP headers provided in headers_dict.

         This is only used in webapp backends

         This method returns a ticket to use as a X-DKU-APITicket header

         :param: headers_dict dict: Dictionary of HTTP headers
         :returns: a string
         :rtype: string
         """
         return self._perform_json("POST", "/auth/ticket-from-browser-headers", body=headers_dict)

    def create_personal_api_key(self, label):
        """
        Creates a personal API key corresponding to the user doing the request.
        This can be called if the DSSClient was initialized with an internal
        ticket or with a personal API key

        :param: label string: Label for the new API key
        :returns: a dict of the new API key, containing at least "secret", i.e. the actual secret API key
        :rtype: dict
        """
        return self._perform_json("POST", "/auth/personal-api-keys",
                params={"label": label})

    ########################################################
    # Container execution
    ########################################################

    def push_base_images(self):
        """
        Push base images for Kubernetes container-execution and Spark-on-Kubernetes
        """
        resp = self._perform_json("POST", "/admin/container-exec/actions/push-base-images")
        return DSSFuture.from_resp(self, resp)

    def apply_kubernetes_namespaces_policies(self):
        """
        Apply Kubernetes namespaces policies defined in the general settings
        """
        resp = self._perform_json("POST", "/admin/container-exec/actions/apply-kubernetes-policies")
        return DSSFuture.from_resp(self, resp)

    ########################################################
    # Licensing
    ########################################################

    def get_licensing_status(self):
        """
        Returns a dictionary with information about licensing status of this DSS instance

        :rtype: dict
        """
        return self._perform_json("GET", "/admin/licensing/status")

    def set_license(self, license):
        """
        Sets a new licence for DSS

        :param license: license (content of license file)
        :return: None
        """
        self._perform_empty(
            "POST", "/admin/licensing/license", body=json.loads(license))


    ########################################################
    # Internal Request handling
    ########################################################

    def _perform_http(self, method, path, params=None, body=None, stream=False, files=None, raw_body=None, headers=None):
        if body is not None:
            body = json.dumps(body)
        if raw_body is not None:
            body = raw_body

        try:
            http_res = self._session.request(
                    method, "%s/dip/publicapi%s" % (self.host, path),
                    params=params, data=body,
                    files=files,
                    stream=stream,
                    headers=headers)
            http_res.raise_for_status()
            return http_res
        except exceptions.HTTPError:
            try:
                ex = http_res.json()
            except ValueError:
                ex = {"message": http_res.text}
            raise DataikuException("%s: %s" % (ex.get("errorType", "Unknown error"), ex.get("message", "No message")))

    def _perform_empty(self, method, path, params=None, body=None, files = None, raw_body=None):
        self._perform_http(method, path, params=params, body=body, files=files, stream=False, raw_body=raw_body)

    def _perform_text(self, method, path, params=None, body=None,files=None, raw_body=None):
        return self._perform_http(method, path, params=params, body=body, files=files, stream=False, raw_body=raw_body).text

    def _perform_json(self, method, path, params=None, body=None,files=None, raw_body=None):
        return self._perform_http(method, path,  params=params, body=body, files=files, stream=False, raw_body=raw_body).json()

    def _perform_raw(self, method, path, params=None, body=None,files=None, raw_body=None):
        return self._perform_http(method, path, params=params, body=body, files=files, stream=True, raw_body=raw_body)

    def _perform_json_upload(self, method, path, name, f):
        try:
            http_res = self._session.request(
                    method, "%s/dip/publicapi%s" % (self.host, path),
                    files = {'file': (name, f, {'Expires': '0'})} )
            http_res.raise_for_status()
            return http_res
        except exceptions.HTTPError:
            ex = http_res.json()
            raise DataikuException("%s: %s" % (ex.get("errorType", "Unknown error"), ex.get("message", "No message")))

    ########################################################
    # Discussions
    ########################################################
    def get_object_discussions(self, project_key, object_type, object_id):
        """
        Get a handle to manage discussions on any object

        :param str project_key: identifier of the project to access
        :param str object_type: DSS object type
        :param str object_id: DSS object ID
        :returns: the handle to manage discussions
        :rtype: :class:`dataikuapi.discussion.DSSObjectDiscussions`
        """
        return DSSObjectDiscussions(self, project_key, object_type, object_id)

<<<<<<< HEAD
=======
    ########################################################
    # Feature Store
    ########################################################
    def get_feature_store(self):
        """
        Get a handle to interact with the Feature Store.

        :return: a handle on the feature store
        :rtype: :class:`dataikuapi.feature_store.DSSFeatureStore`
        """
        return DSSFeatureStore(self)

>>>>>>> f4a66f51

class TemporaryImportHandle(object):
    def __init__(self, client, import_id):
        self.client = client
        self.import_id = import_id

    def execute(self, settings=None):
        """
        Executes the import with provided settings.

        :param dict settings: Dict of import settings (defaults to `{}`). The following settings are available:

            * targetProjectKey (string): Key to import under. Defaults to the original project key
            * remapping (dict): Dictionary of connection and code env remapping settings.

                See example of remapping dict:

                .. code-block:: python

                    "remapping" : {
                      "connections": [
                        { "source": "src_conn1", "target": "target_conn1" },
                        { "source": "src_conn2", "target": "target_conn2" }
                      ],
                      "codeEnvs" : [
                        { "source": "src_codeenv1", "target": "target_codeenv1" },
                        { "source": "src_codeenv2", "target": "target_codeenv2" }
                      ]
                    }

        @warning: You must check the 'success' flag
        """
        # Empty JSON dicts can't be parsed properly
        if settings is None:
            settings = {}
        if settings == {}:
            settings["_"] = "_"
        return self.client._perform_json("POST", "/projects/import/%s/process" % (self.import_id),
            body = settings)<|MERGE_RESOLUTION|>--- conflicted
+++ resolved
@@ -1120,8 +1120,6 @@
         """
         return DSSObjectDiscussions(self, project_key, object_type, object_id)
 
-<<<<<<< HEAD
-=======
     ########################################################
     # Feature Store
     ########################################################
@@ -1134,7 +1132,6 @@
         """
         return DSSFeatureStore(self)
 
->>>>>>> f4a66f51
 
 class TemporaryImportHandle(object):
     def __init__(self, client, import_id):
