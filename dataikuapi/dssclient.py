--- conflicted
+++ resolved
@@ -358,7 +358,6 @@
 
     def _perform_raw(self, method, path, params=None, body=None):
         return self._perform_http(method, path, params, body, True)
-<<<<<<< HEAD
 
     def _perform_json_upload(self, method, path, name, f):
         auth = HTTPBasicAuth(self.api_key, "")
@@ -373,5 +372,3 @@
         except exceptions.HTTPError:
             ex = http_res.json()
             raise DataikuException("%s: %s" % (ex.get("errorType", "Unknown error"), ex.get("message", "No message")))
-=======
->>>>>>> 9882d2c4
