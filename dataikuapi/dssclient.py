import json, warnings

from requests import Session
from requests import exceptions
from requests.auth import HTTPBasicAuth

from .dss.feature_store import DSSFeatureStore
from .dss.notebook import DSSNotebook
from .dss.future import DSSFuture
from .dss.projectfolder import DSSProjectFolder
from .dss.project import DSSProject
from .dss.app import DSSApp
from .dss.plugin import DSSPlugin
from .dss.admin import DSSPersonalApiKeyListItem, DSSUser, DSSUserActivity, DSSOwnUser, DSSGroup, DSSConnection, DSSGeneralSettings, DSSCodeEnv, DSSGlobalApiKey, DSSCluster, DSSGlobalUsageSummary, DSSInstanceVariables, DSSPersonalApiKey

from .dss.meaning import DSSMeaning
from .dss.sqlquery import DSSSQLQuery
from .dss.discussion import DSSObjectDiscussions
from .dss.apideployer import DSSAPIDeployer
from .dss.projectdeployer import DSSProjectDeployer
import os.path as osp
from .utils import DataikuException, dku_basestring_type


class DSSClient(object):
    """Entry point for the DSS API client"""

    def __init__(self, host, api_key=None, internal_ticket = None, extra_headers = None):
        """
        Instantiate a new DSS API client on the given host with the given API key.

        API keys can be managed in DSS on the project page or in the global settings.

        The API key will define which operations are allowed for the client.
        """
        self.api_key = api_key
        self.internal_ticket = internal_ticket
        self.host = host
        self._session = Session()

        if self.api_key is not None:
            self._session.auth = HTTPBasicAuth(self.api_key, "")
        elif self.internal_ticket is not None:
            self._session.headers.update({"X-DKU-APITicket" : self.internal_ticket})
        else:
            raise ValueError("API Key is required")

        if extra_headers is not None:
            self._session.headers.update(extra_headers)

    ########################################################
    # Futures
    ########################################################

    def list_futures(self, as_objects=False, all_users=False):
        """
        List the currently-running long tasks (a.k.a futures)

        :param boolean as_objects: if True, each returned item will be a :class:`dataikuapi.dss.future.DSSFuture`
        :param boolean all_users: if True, returns futures for all users (requires admin privileges). Else, only returns futures for the user associated with the current authentication context (if any)

        :return: list of futures. if as_objects is True, each future in the list is a :class:`dataikuapi.dss.future.DSSFuture`. Else, each future in the list is a dict. Each dict contains at least a 'jobId' field
        :rtype: list of :class:`dataikuapi.dss.future.DSSFuture` or list of dict
        """
        list = self._perform_json("GET", "/futures/", params={"withScenarios":False, "withNotScenarios":True, 'allUsers' : all_users})
        if as_objects:
            return [DSSFuture(self, state['jobId'], state) for state in list]
        else:
            return list

    def list_running_scenarios(self, all_users=False):
        """
        List the running scenarios

        :param boolean all_users: if True, returns scenarios for all users (requires admin privileges). Else, only returns scenarios for the user associated with the current authentication context (if any)

        :return: list of running scenarios, each one as a dict containing at least a "jobId" field for the
            future hosting the scenario run, and a "payload" field with scenario identifiers
        :rtype: list of dicts
        """
        return self._perform_json("GET", "/futures/", params={"withScenarios":True, "withNotScenarios":False, 'allUsers' : all_users})

    def get_future(self, job_id):
        """
        Get a handle to interact with a specific long task (a.k.a future). This notably allows aborting this future.

        :param str job_id: the identifier of the desired future (which can be returned by :py:meth:`list_futures` or :py:meth:`list_running_scenarios`)
        :returns: A handle to interact the future
        :rtype: :class:`dataikuapi.dss.future.DSSFuture`
        """
        return DSSFuture(self, job_id)


    ########################################################
    # Notebooks
    ########################################################

    def list_running_notebooks(self, as_objects=True):
        """
        List the currently-running Jupyter notebooks

        :param boolean as_objects: if True, each returned item will be a :class:`dataikuapi.dss.notebook.DSSNotebook`

        :return: list of notebooks. if as_objects is True, each entry in the list is a :class:`dataikuapi.dss.notebook.DSSNotebook`. Else, each item in the list is a dict which contains at least a "name" field.
        :rtype: list of :class:`dataikuapi.dss.notebook.DSSNotebook` or list of dict
        """
        notebook_list = self._perform_json("GET", "/admin/notebooks/")
        if as_objects:
            return [DSSNotebook(self, notebook['projectKey'], notebook['name'], notebook) for notebook in notebook_list]
        else:
            return notebook_list

    ########################################################
    # Project folders
    ########################################################
    def get_root_project_folder(self):
        """
        Get a handle to interact with the root project folder.

        :returns: A :class:`dataikuapi.dss.projectfolder.DSSProjectFolder` to interact with this project folder
        """
        return self.get_project_folder("ROOT")

    def get_project_folder(self, project_folder_id):
        """
        Get a handle to interact with a project folder.

        :param str project_folder_id: the project folder ID of the desired project folder
        :returns: A :class:`dataikuapi.dss.projectfolder.DSSProjectFolder` to interact with this project folder
        """
        data = self._perform_json("GET", "/project-folders/%s" % project_folder_id)
        return DSSProjectFolder(self, data)

    ########################################################
    # Projects
    ########################################################

    def list_project_keys(self):
        """
        List the project keys (=project identifiers).

        :returns: list of project keys identifiers, as strings
        :rtype: list of strings
        """
        return [x["projectKey"] for x in self._perform_json("GET", "/projects/")]

    def list_projects(self):
        """
        List the projects

        :returns: a list of projects, each as a dict. Each dictcontains at least a 'projectKey' field
        :rtype: list of dicts
        """
        return self._perform_json("GET", "/projects/")

    def get_project(self, project_key):
        """
        Get a handle to interact with a specific project.

        :param str project_key: the project key of the desired project
        :returns: A :class:`dataikuapi.dss.project.DSSProject` to interact with this project
        """
        return DSSProject(self, project_key)

    def get_default_project(self):
        """
        Get a handle to the current default project, if available (i.e. if dataiku.default_project_key() is valid)
        """
        import dataiku
        return DSSProject(self, dataiku.default_project_key())

    def create_project(self, project_key, name, owner, description=None, settings=None, project_folder_id=None):
        """
        Creates a new project, and return a project handle to interact with it.

        Note: this call requires an API key with admin rights or the rights to create a project

        :param str project_key: the identifier to use for the project. Must be globally unique
        :param str name: the display name for the project.
        :param str owner: the login of the owner of the project.
        :param str description: a description for the project.
        :param dict settings: Initial settings for the project (can be modified later). The exact possible settings are not documented.
        :param str project_folder_id: the project folder ID in which the project will be created (root project folder if not specified)
        
        :returns: A :class:`dataikuapi.dss.project.DSSProject` project handle to interact with this project
        """
        params = {}
        if project_folder_id is not None:
            params["projectFolderId"] = project_folder_id
        resp = self._perform_text(
               "POST", "/projects/", body={
                   "projectKey" : project_key,
                   "name" : name,
                   "owner" : owner,
                   "settings" : settings,
                   "description" : description
               }, params=params)
        return DSSProject(self, project_key)

    ########################################################
    # Apps
    ########################################################

    def list_apps(self):
        """
        List the apps

        :returns: a list of apps, each as a dict. Each dict contains at least a 'appId' field
        :rtype: list of dicts
        """
        return self._perform_json("GET", "/apps/")

    def get_app(self, app_id):
        """
        Get a handle to interact with a specific app.

        :param str app_id: the id of the desired app
        :returns: A :class:`dataikuapi.dss.app.DSSApp` to interact with this project
        """
        return DSSApp(self, app_id)

    ########################################################
    # Plugins
    ########################################################

    def list_plugins(self):
        """
        List the installed plugins

        :returns: list of dict. Each dict contains at least a 'id' field
        """
        return self._perform_json("GET", "/plugins/")

    def download_plugin_stream(self, plugin_id):
        """
        Download a development plugin, as a binary stream
        :param str plugin_id: identifier of the plugin to download

        :param plugin_id:
        :return: the binary stream
        """
        return self._perform_raw("GET", "/plugins/%s/download" % plugin_id)

    def download_plugin_to_file(self, plugin_id, path):
        """
        Download a development plugin to a file

        :param str plugin_id: identifier of the plugin to download
        :param str path: the path where to download the plugin
        :return: None
        """
        stream = self.download_plugin_stream(plugin_id)
        with open(path, 'wb') as f:
            for chunk in stream.iter_content(chunk_size=10000):
                if chunk:
                    f.write(chunk)
                    f.flush()

    def install_plugin_from_archive(self, fp):
        """
        Install a plugin from a plugin archive (as a file object)

        :param object fp: A file-like object pointing to a plugin archive zip
        """
        files = {'file': fp }
        self._perform_json("POST", "/plugins/actions/installFromZip", files=files)

    def install_plugin_from_store(self, plugin_id):
        """
        Install a plugin from the Dataiku plugin store

        :param str plugin_id: identifier of the plugin to install
        :return: A :class:`~dataikuapi.dss.future.DSSFuture` representing the install process
        """
        f = self._perform_json("POST", "/plugins/actions/installFromStore", body={
            "pluginId": plugin_id
        })
        return DSSFuture(self, f["jobId"])

    def install_plugin_from_git(self, repository_url, checkout = "master", subpath=None):
        """
        Install a plugin from a Git repository. DSS must be setup to allow access to the repository.

        :param str repository_url: URL of a Git remote
        :param str checkout: branch/tag/SHA1 to commit. For example "master"
        :param str subpath: Optional, path within the repository to use as plugin. Should contain a 'plugin.json' file
        :return: A :class:`~dataikuapi.dss.future.DSSFuture` representing the install process
        """
        f = self._perform_json("POST", "/plugins/actions/installFromGit", body={
            "gitRepositoryUrl": repository_url,
            "gitCheckout" : checkout,
            "gitSubpath": subpath
        })
        return DSSFuture(self, f["jobId"])

    def get_plugin(self, plugin_id):
        """
        Get a handle to interact with a specific plugin

        :param str plugin_id: the identifier of the desired plugin
        :returns: A :class:`dataikuapi.dss.project.DSSPlugin`
        """
        return DSSPlugin(self, plugin_id)

    ########################################################
    # SQL queries
    ########################################################

    def sql_query(self, query, connection=None, database=None, dataset_full_name=None, pre_queries=None, post_queries=None, type='sql', extra_conf=None, script_steps=None, script_input_schema=None, script_output_schema=None, script_report_location=None, read_timestamp_without_timezone_as_string=True, read_date_as_string=False, project_key=None):
        """
        Initiate a SQL, Hive or Impala query and get a handle to retrieve the results of the query.
        Internally, the query is run by DSS. The  database to run the query on is specified either by 
        passing a connection name, or by passing a database name, or by passing a dataset full name
        (whose connection is then used to retrieve the database)
        
        :param str query: the query to run
        :param str connection: the connection on which the query should be run (exclusive of database and dataset_full_name)
        :param str database: the database on which the query should be run (exclusive of connection and dataset_full_name)
        :param str dataset_full_name: the dataset on the connection of which the query should be run (exclusive of connection and database)
        :param list pre_queries: (optional) array of queries to run before the query
        :param list post_queries: (optional) array of queries to run after the query
        :param str type: the type of query : either 'sql', 'hive' or 'impala'
        :param str project_key: The project_key on which the query should be run (especially useful for user isolation/impersonation scenario)

        :returns: A :class:`dataikuapi.dss.sqlquery.DSSSQLQuery` query handle
        """
        if extra_conf is None:
            extra_conf = {}
        return DSSSQLQuery(self, query, connection, database, dataset_full_name, pre_queries, post_queries, type, extra_conf, script_steps, script_input_schema, script_output_schema, script_report_location, read_timestamp_without_timezone_as_string, read_date_as_string, project_key)

    ########################################################
    # Users
    ########################################################

    def list_users(self, as_objects=False):
        """
        List all users setup on the DSS instance

        Note: this call requires an API key with admin rights

        :return: A list of users, as a list of :class:`dataikuapi.dss.admin.DSSUser` if as_objects is True, else as a list of dicts
        :rtype: list of :class:`dataikuapi.dss.admin.DSSUser` or list of dicts
        """
        users = self._perform_json("GET", "/admin/users/")

        if as_objects:
            return [DSSUser(self, user["login"]) for user in users]
        else:
            return users

    def get_user(self, login):
        """
        Get a handle to interact with a specific user

        :param str login: the login of the desired user

        :return: A :class:`dataikuapi.dss.admin.DSSUser` user handle
        """
        return DSSUser(self, login)

    def create_user(self, login, password, display_name='', source_type='LOCAL', groups=None, profile='DATA_SCIENTIST'):
        """
        Create a user, and return a handle to interact with it

        Note: this call requires an API key with admin rights

        :param str login: the login of the new user
        :param str password: the password of the new user
        :param str display_name: the displayed name for the new user
        :param str source_type: the type of new user. Admissible values are 'LOCAL' or 'LDAP'
        :param list groups: the names of the groups the new user belongs to (defaults to `[]`)
        :param str profile: The profile for the new user, can be one of READER, DATA_ANALYST or DATA_SCIENTIST

        :return: A :class:`dataikuapi.dss.admin.DSSUser` user handle
        """
        if groups is None:
            groups = []
        resp = self._perform_text(
               "POST", "/admin/users/", body={
                   "login" : login,
                   "password" : password,
                   "displayName" : display_name,
                   "sourceType" : source_type,
                   "groups" : groups,
                   "userProfile" : profile
               })
        return DSSUser(self, login)

    def get_own_user(self):
        return DSSOwnUser(self)

    def list_users_activity(self, enabled_users_only=False):
        """
        List all users activity

        Note: this call requires an API key with admin rights

        :return: A list of user activity logs, as a list of :class:`dataikuapi.dss.admin.DSSUserActivity` if as_objects is True, else as a list of dict
        :rtype: list of :class:`dataikuapi.dss.admin.DSSUserActivity` or a list of dict
        """
        params = {
            "enabledUsersOnly": enabled_users_only
        }
        all_activity = self._perform_json("GET", "/admin/users-activity", params=params)

        return [DSSUserActivity(self, user_activity["login"], user_activity) for user_activity in all_activity]


    ########################################################
    # Groups
    ########################################################

    def list_groups(self):
        """
        List all groups setup on the DSS instance

        Note: this call requires an API key with admin rights
        
        :returns: A list of groups, as an list of dicts
        :rtype: list of dicts
        """
        return self._perform_json(
            "GET", "/admin/groups/")

    def get_group(self, name):
        """
        Get a handle to interact with a specific group
        
        :param str name: the name of the desired group
        :returns: A :class:`dataikuapi.dss.admin.DSSGroup` group handle
        """
        return DSSGroup(self, name)

    def create_group(self, name, description=None, source_type='LOCAL'):
        """
        Create a group, and return a handle to interact with it

        Note: this call requires an API key with admin rights

        :param str name: the name of the new group
        :param str description: (optional) a description of the new group
        :param source_type: the type of the new group. Admissible values are 'LOCAL' and 'LDAP'
            
        :returns: A :class:`dataikuapi.dss.admin.DSSGroup` group handle
        """
        resp = self._perform_text(
               "POST", "/admin/groups/", body={
                   "name" : name,
                   "description" : description,
                   "sourceType" : source_type
               })
        return DSSGroup(self, name)

    ########################################################
    # Connections
    ########################################################

    def list_connections(self):
        """
        List all connections setup on the DSS instance

        Note: this call requires an API key with admin rights
        
        :returns: All connections, as a dict of connection name to connection definition
        :rtype: :dict
        """
        return self._perform_json(
            "GET", "/admin/connections/")

    def get_connection(self, name):
        """
        Get a handle to interact with a specific connection
        
        :param str name: the name of the desired connection
        :returns: A :class:`dataikuapi.dss.admin.DSSConnection` connection handle
        """
        return DSSConnection(self, name)

    def create_connection(self, name, type, params=None, usable_by='ALL', allowed_groups=None):
        """
        Create a connection, and return a handle to interact with it

        Note: this call requires an API key with admin rights

        :param name: the name of the new connection
        :param type: the type of the new connection
        :param dict params: the parameters of the new connection, as a JSON object (defaults to `{}`)
        :param usable_by: the type of access control for the connection. Either 'ALL' (=no access control)
            or 'ALLOWED' (=access restricted to users of a list of groups)
        :param list allowed_groups: when using access control (that is, setting usable_by='ALLOWED'), the list
            of names of the groups whose users are allowed to use the new connection (defaults to `[]`)
        
        :returns: A :class:`dataikuapi.dss.admin.DSSConnection` connection handle
        """
        if params is None:
            params = {}
        if allowed_groups is None:
            allowed_groups = []
        resp = self._perform_text(
               "POST", "/admin/connections/", body={
                   "name" : name,
                   "type" : type,
                   "params" : params,
                   "usableBy" : usable_by,
                   "allowedGroups" : allowed_groups
               })
        return DSSConnection(self, name)

    ########################################################
    # Code envs
    ########################################################

    def list_code_envs(self, as_objects=False):
        """
        List all code envs setup on the DSS instance

        Note: this call requires an API key with admin rights
        
        :param boolean as_objects: if True, each returned item will be a :class:`dataikuapi.dss.future.DSSCodeEnv`
        :returns: a list of code envs. Each code env is a dict containing at least "name", "type" and "language"
        """
        list = self._perform_json(
            "GET", "/admin/code-envs/")
        if as_objects:
            return [DSSCodeEnv(self, e.get("envLang"), e.get("envName")) for e in list]
        else:
            return list

    def get_code_env(self, env_lang, env_name):
        """
        Get a handle to interact with a specific code env
        
        :param env_lang: the language (PYTHON or R) of the new code env
        :param env_name: the name of the new code env
        :returns: A :class:`dataikuapi.dss.admin.DSSCodeEnv` code env  handle
        """
        return DSSCodeEnv(self, env_lang, env_name)

    def create_code_env(self, env_lang, env_name, deployment_mode, params=None):
        """
        Create a code env, and return a handle to interact with it

        Note: this call requires an API key with admin rights

        :param env_lang: the language (PYTHON or R) of the new code env
        :param env_name: the name of the new code env
        :param deployment_mode: the type of the new code env
        :param params: the parameters of the new code env, as a JSON object
        :returns: A :class:`dataikuapi.dss.admin.DSSCodeEnv` code env handle
        """
        params = params if params is not None else {}
        params['deploymentMode'] = deployment_mode
        resp = self._perform_json(
               "POST", "/admin/code-envs/%s/%s" % (env_lang, env_name), body=params)
        if resp is None:
            raise Exception('Env creation returned no data')
        if resp.get('messages', {}).get('error', False):
            raise Exception('Env creation failed : %s' % (json.dumps(resp.get('messages', {}).get('messages', {}))))
        return DSSCodeEnv(self, env_lang, env_name)

    def list_code_env_usages(self):
        """
        List all usages of a code env in the instance

        :return: a list of objects where the code env is used
        """
        return self._perform_json("GET", "/admin/code-envs/usages")


    ########################################################
    # Clusters
    ########################################################

    def list_clusters(self):
        """
        List all clusters setup on the DSS instance

        Returns:
            List clusters (name, type, state)
        """
        return self._perform_json(
            "GET", "/admin/clusters/")

    def get_cluster(self, cluster_id):
        """
        Get a handle to interact with a specific cluster
        
        Args:
            name: the name of the desired cluster
        
        Returns:
            A :class:`dataikuapi.dss.admin.DSSCluster` cluster handle
        """
        return DSSCluster(self, cluster_id)

    def create_cluster(self, cluster_name, cluster_type='manual', params=None, cluster_architecture='HADOOP'):
        """
        Create a cluster, and return a handle to interact with it

        :param cluster_name: the name of the new cluster
        :param cluster_type: the type of the new cluster
        :param params: the parameters of the new cluster, as a JSON object
        :param cluster_architecture: the architecture of the new cluster. 'HADOOP' or 'KUBERNETES'

        :returns: A :class:`dataikuapi.dss.admin.DSSCluster` cluster handle
        
        """
        definition = {}
        definition['name'] = cluster_name
        definition['type'] = cluster_type
        definition['architecture'] = cluster_architecture
        definition['params'] = params if params is not None else {}
        resp = self._perform_json(
               "POST", "/admin/clusters/", body=definition)
        if resp is None:
            raise Exception('Cluster creation returned no data')
        if resp.get('messages', {}).get('error', False):
            raise Exception('Cluster creation failed : %s' % (json.dumps(resp.get('messages', {}).get('messages', {}))))
        return DSSCluster(self, resp['id'])

    ########################################################
    # Global API Keys
    ########################################################

    def list_global_api_keys(self):
        """
        List all global API keys set up on the DSS instance

        Note: this call requires an API key with admin rights

        :returns: All global API keys, as a list of dicts
        """
        return self._perform_json(
            "GET", "/admin/globalAPIKeys/")

    def get_global_api_key(self, key):
        """
        Get a handle to interact with a specific Global API key

        :param str key: the secret key of the desired API key
        
        :returns: A :class:`dataikuapi.dss.admin.DSSGlobalApiKey` API key handle
        """
        return DSSGlobalApiKey(self, key)

    def create_global_api_key(self, label=None, description=None, admin=False):
        """
        Create a Global API key, and return a handle to interact with it

        Note: this call requires an API key with admin rights

        :param str label: the label of the new API key
        :param str description: the description of the new API key
        :param str admin: has the new API key admin rights (True or False)
        
        :returns: A :class:`dataikuapi.dss.admin.DSSGlobalApiKey` API key handle
        """
        resp = self._perform_json(
            "POST", "/admin/globalAPIKeys/", body={
                "label" : label,
                "description" : description,
                "globalPermissions": {
                    "admin": admin
                }
            })
        if resp is None:
            raise Exception('API key creation returned no data')
        if resp.get('messages', {}).get('error', False):
            raise Exception('API key creation failed : %s' % (json.dumps(resp.get('messages', {}).get('messages', {}))))
        if not resp.get('id', False):
            raise Exception('API key creation returned no key')
        key = resp.get('key', '')
        return DSSGlobalApiKey(self, key)

    ########################################################
    # Personal API Keys
    ########################################################

    def list_personal_api_keys(self, as_type='listitems'):
        """
        List all your personal API keys.

        :param str as_type: How to return the personal API keys. Possible values are "listitems" and "objects"
        
        :return: if as_type=listitems, each key as a :class:`dataikuapi.dss.admin.DSSPersonalApiKeyListItem`.
                 if as_type=objects, each key is returned as a :class:`dataikuapi.dss.admin.DSSPersonalApiKey`.
        """
        resp = self._perform_json(
            "GET", "/personal-api-keys/")

        if as_type == "listitems":
            return [DSSPersonalApiKeyListItem(self, item) for item in resp]
        elif as_type == 'objects':
            return [DSSPersonalApiKey(self, item['id']) for item in resp]
        else:
            raise ValueError("Unknown as_type")

    def get_personal_api_key(self, id):
        """
        Get a handle to interact with a specific Personal API key.

        :param str id: the id of the desired API key
       
        :returns: A :class:`dataikuapi.dss.admin.DSSPersonalApiKey` API key handle
        """
        return DSSPersonalApiKey(self, id)

    def create_personal_api_key(self, label="", description="", as_type='dict'):
        """
        Create a Personal API key associated with your user.
        
        :param str label: the label of the new API key
        :param str description: the description of the new API key
        :param str as_type: How to return the personal API keys. Possible values are "dict" and "object"
        
        :return: if as_type=dict, the new personal API key is returned as a dict.
                 if as_type=object, the new personal API key is returned as a :class:`dataikuapi.dss.admin.DSSPersonalApiKey`.        
        """
        resp = self._perform_json(
            "POST", "/personal-api-keys/", body={"label": label, "description": description})
        if resp is None:
            raise Exception('API key creation returned no data')
        if not resp.get('id', False):
            raise Exception('API key creation returned no key')

        if as_type == 'object':
            return DSSPersonalApiKey(self, resp["id"])
        else:
            return resp

    def list_all_personal_api_keys(self, as_type='listitems'):
        """
        List all personal API keys.
        Only admin can list all the keys.
        
        :param str as_type: How to return the personal API keys. Possible values are "listitems" and "objects"
        
        :return: if as_type=listitems, each key as a :class:`dataikuapi.dss.admin.DSSPersonalApiKeyListItem`.
                 if as_type=objects, each key is returned as a :class:`dataikuapi.dss.admin.DSSPersonalApiKey`.        
        """
        resp = self._perform_json(
            "GET", "/admin/personal-api-keys/")
        if as_type == "listitems":
            return [DSSPersonalApiKeyListItem(self, item) for item in resp]
        elif as_type == 'objects':
            return [DSSPersonalApiKey(self, item['id']) for item in resp]
        else:
            raise ValueError("Unknown as_type")

    def create_personal_api_key_for_user(self, user, label="", description="", as_type='object'):
        """
        Create a Personal API key associated on behalf of a user.
        Only admin can create a key for another user.
        
        :param str label: the label of the new API key
        :param str description: the description of the new API key
        :param str user: the id of the user to impersonate
        :param str as_type: How to return the personal API keys. Possible values are "dict" and "object"
        
        :return: if as_type=dict, the new personal API key is returned as a dict.
                 if as_type=object, the new personal API key is returned as a :class:`dataikuapi.dss.admin.DSSPersonalApiKey`.        
        """
        resp = self._perform_json(
            "POST", "/admin/personal-api-keys/", body={"user": user, "label": label, "description": description})
        if resp is None:
            raise Exception('API key creation returned no data')
        if not resp.get('id', False):
            raise Exception('API key creation returned no key')

        if as_type == 'object':
            return DSSPersonalApiKey(self, resp["id"])
        else:
            return resp

    ########################################################
    # Meanings
    ########################################################

    def list_meanings(self):
        """
        List all user-defined meanings on the DSS instance

        Note: this call requires an API key with admin rights

        :returns: A list of meanings. Each meaning is a dict
        :rtype: list of dicts
        """
        return self._perform_json(
            "GET", "/meanings/")

    def get_meaning(self, id):
        """
        Get a handle to interact with a specific user-defined meaning

        Note: this call requires an API key with admin rights

        :param str id: the ID of the desired meaning
        :returns: A :class:`dataikuapi.dss.meaning.DSSMeaning` meaning  handle
        """
        return DSSMeaning(self, id)

    def create_meaning(self, id, label, type, description=None,
                        values=None, mappings=None, pattern=None,
                        normalizationMode=None, detectable=False):
        """
        Create a meaning, and return a handle to interact with it

        Note: this call requires an API key with admin rights

        :param id: the ID of the new meaning
        :param type: the type of the new meaning. Admissible values are 'DECLARATIVE', 'VALUES_LIST', 'VALUES_MAPPING' and 'PATTERN'
        :param description (optional): the description of the new meaning
        :param values (optional): when type is 'VALUES_LIST', the list of values, or a list of {'value':'the value', 'color':'an optional color'}
        :param mappings (optional): when type is 'VALUES_MAPPING', the mapping, as a list of objects with this
            structure: {'from': 'value_1', 'to': 'value_a'}
        :param pattern (optional): when type is 'PATTERN', the pattern
        :param normalizationMode (optional): when type is 'VALUES_LIST', 'VALUES_MAPPING' or 'PATTERN', the normalization
            mode to use for value matching. One of 'EXACT', 'LOWERCASE', or 'NORMALIZED' (not available
            for 'PATTERN' type). Defaults to 'EXACT'.
        :param detectable (optional): whether DSS should consider assigning the meaning to columns set to 'Auto-detect'. Defaults to False.

        :returns: A :class:`dataikuapi.dss.meaning.DSSMeaning` meaning handle
        """
        def make_entry(v):
            if isinstance(v, dku_basestring_type):
                return {'value':v}
            else:
                return v
        def make_mapping(v):
            return {'from':v.get('from', None), 'to':make_entry(v.get('to', None))}
        entries = None
        if values is not None:
            entries = [make_entry(v) for v in values]
        if mappings is not None:
            mappings = [make_mapping(v) for v in mappings]
        resp = self._perform_text(
               "POST", "/meanings/", body={
                    "id" : id,
                    "label": label,
                    "type": type,
                    "description": description,
                    "entries": entries,
                    "mappings": mappings,
                    "pattern": pattern,
                    "normalizationMode": normalizationMode,
                    "detectable": detectable
               })
        return DSSMeaning(self, id)

    ########################################################
    # Logs
    ########################################################

    def list_logs(self):
        """
        List all available log files on the DSS instance
        This call requires an API key with admin rights

        :returns: A list of log file names
        """
        return self._perform_json(
            "GET", "/admin/logs/")

    def get_log(self, name):
        """
        Get the contents of a specific log file
        This call requires an API key with admin rights
        
        :param str name: the name of the desired log file (obtained with :meth:`list_logs`)
        :returns: The full content of the log file, as a string
        """
        return self._perform_json(
            "GET", "/admin/logs/%s" % name)

    def log_custom_audit(self, custom_type, custom_params=None):
        """
        Log a custom entry to the audit trail
        
        :param str custom_type: value for customMsgType in audit trail item
        :param dict custom_params: value for customMsgParams in audit trail item (defaults to `{}`)
        """
        if custom_params is None:
            custom_params = {}
        return self._perform_empty("POST",
            "/admin/audit/custom/%s" % custom_type,
            body = custom_params)

    ########################################################
    # Monitoring
    ########################################################

    def get_global_usage_summary(self, with_per_project=False):
        """
        Gets a summary of the global usage of this DSS instance (number of projects, datasets, ...)
        :returns: a summary object
        """
        data = self._perform_json(
            "GET", "/admin/monitoring/global-usage-summary", params={'withPerProject':with_per_project})
        return DSSGlobalUsageSummary(data)

   ########################################################
    # Variables
    ########################################################

    def get_variables(self):
        """
        Deprecated. Use :meth:`get_global_variables`
        """
        warnings.warn("get_variables is deprecated, please use get_global_variables", DeprecationWarning)
        return self.get_global_variables()

    def get_global_variables(self):
        """
        Get the DSS instance's variables, as a Python dictionary

        This call requires an API key with admin rights

        :returns: A :class:`dataikuapi.dss.admin.DSSInstanceVariables` handle
        """
        variables = self._perform_json("GET", "/admin/variables/")
        return DSSInstanceVariables(self, variables)

    def set_variables(self, variables):
        """
        Deprecated. Use :meth:`get_global_variables` and :meth:`dataikuapi.dss.admin.DSSInstanceVariables.save`

        Updates the DSS instance's variables

        This call requires an API key with admin rights

        It is not possible to update a single variable, you must set all of them at once. Thus, you 
        should only use a ``variables`` parameter that has been obtained using :meth:`get_variables`.

        :param dict variables: the new dictionary of all variables of the instance

        """
        warnings.warn("set_variables is deprecated, please use get_global_variables().save()", DeprecationWarning)
        return DSSInstanceVariables(self, variables).save()

    def get_resolved_variables(self, project_key=None, typed=False):
        """
        Get a dictionary of resolved variables of the project.

        :param str project_key: the project key, defaults to the current project if any
        :param bool typed: if True, the variable values will be typed in the returned dict, defaults to False
        :returns: a dictionary with instance and project variables merged
        """
        import dataiku
        return self._perform_json(
            "GET",
            "/projects/%s/variables-resolved" % (dataiku.default_project_key() if project_key is None else project_key),
            params={
                "typed": "true" if typed else "false"
            })


    ########################################################
    # General settings
    ########################################################

    def get_general_settings(self):
        """
        Gets a handle to interact with the general settings.

        This call requires an API key with admin rights

        :returns: a :class:`dataikuapi.dss.admin.DSSGeneralSettings` handle
        """
        return DSSGeneralSettings(self)


    ########################################################
    # Bundles / Import (Automation node)
    ########################################################

    def create_project_from_bundle_local_archive(self, archive_path, project_folder=None):
        """
        Create a project from a bundle archive.
        Warning: this method can only be used on an automation node.

        :param string archive_path: Path on the local machine where the archive is
        :param project_folder: the project folder in which the project will be created or None for root project folder
        :type project_folder: A :class:`dataikuapi.dss.projectfolder.DSSProjectFolder`
        """
        params = {
            "archivePath" : osp.abspath(archive_path)
        }
        if project_folder is not None:
            params["projectFolderId"] = project_folder.project_folder_id
        return self._perform_json("POST", "/projectsFromBundle/fromArchive", params=params)

    def create_project_from_bundle_archive(self, fp, project_folder=None):
        """
        Create a project from a bundle archive (as a file object)
        Warning: this method can only be used on an automation node.

        :param string fp: A file-like object pointing to a bundle archive zip
        :param project_folder: the project folder in which the project will be created or None for root project folder
        :type project_folder: A :class:`dataikuapi.dss.projectfolder.DSSProjectFolder`
        """
        params = {}
        if project_folder is not None:
            params['projectFolderId'] = project_folder.project_folder_id
        files = {'file': fp }
        return self._perform_json("POST",
                "/projectsFromBundle/", files=files, params=params)

    def prepare_project_import(self, f):
        """
        Prepares import of a project archive.
        Warning: this method can only be used on a design node.

        :param file-like fp: the input stream, as a file-like object
        :returns: a :class:`TemporaryImportHandle` to interact with the prepared import
        """
        val = self._perform_json_upload(
                "POST", "/projects/import/upload",
                "tmp-import.zip", f)
        return TemporaryImportHandle(self, val.json()["id"])

    ########################################################
    # API Deployer
    ########################################################

    def get_apideployer(self):
        """Gets a handle to work with the API Deployer

        :rtype: :class:`~dataikuapi.dss.apideployer.DSSAPIDeployer`
        """
        return DSSAPIDeployer(self)

    ########################################################
    # Project Deployer
    ########################################################

    def get_projectdeployer(self):
        """Gets a handle to work with the Project Deployer

        :rtype: :class:`~dataikuapi.dss.projectdeployer.DSSProjectDeployer`
        """
        return DSSProjectDeployer(self)

    ########################################################
    # Data Catalog
    ########################################################

    def catalog_index_connections(self, connection_names=None, all_connections=False, indexing_mode="FULL"):
        """
        Triggers an indexing of multiple connections in the data catalog

        :param list connection_names: list of connections to index, ignored if `all_connections=True` (defaults to `[]`)
        :param bool all_connections: index all connections (defaults to `False`)
        """
        if connection_names is None:
            connection_names = []
        return self._perform_json("POST", "/catalog/index", body={
            "connectionNames": connection_names,
            "indexAllConnections": all_connections,
            "indexingMode": indexing_mode
        })

    ########################################################
    # Model export
    ########################################################
    def get_scoring_libs_stream(self):
        """
        Get the scoring libraries jar required for scoring with model jars that don't include libraries.
        You need to close the stream after download. Failure to do so will result in the DSSClient becoming unusable.

        :returns: a jar file, as a stream
        :rtype: file-like
        """
        return self._perform_raw("GET", "/resources/scoring-lib-jar")

    ########################################################
    # Auth
    ########################################################

    def get_auth_info(self, with_secrets=False):
        """
        Returns various information about the user currently authenticated using
        this instance of the API client.

        This method returns a dict that may contain the following keys (may also contain others):

        * authIdentifier: login for a user, id for an API key
        * groups: list of group names (if  context is an user)
        * secrets: list of dicts containing user secrets (if context is an user)

        :param: with_secrets boolean: Return user secrets
        :returns: a dict
        :rtype: dict
        """
        return self._perform_json("GET", "/auth/info", params={"withSecrets": with_secrets})

    def get_auth_info_from_browser_headers(self, headers_dict, with_secrets=False):
        """
        Returns various information about the DSS user authenticated by the dictionary of
        HTTP headers provided in headers_dict.

        This is generally only used in webapp backends

        This method returns a dict that may contain the following keys (may also contain others):

        * authIdentifier: login for a user, id for an API key
        * groups: list of group names (if  context is an user)
        * secrets: list of dicts containing user secrets (if context is an user)

        :param: headers_dict dict: Dictionary of HTTP headers
        :param: with_secrets boolean: Return user secrets
        :returns: a dict
        :rtype: dict
        """
        return self._perform_json("POST", "/auth/info-from-browser-headers",
                params={"withSecrets": with_secrets}, body=headers_dict)

    def get_ticket_from_browser_headers(self, headers_dict):
         """
         Returns a ticket for the DSS user authenticated by the dictionary of
         HTTP headers provided in headers_dict.

         This is only used in webapp backends

         This method returns a ticket to use as a X-DKU-APITicket header

         :param: headers_dict dict: Dictionary of HTTP headers
         :returns: a string
         :rtype: string
         """
         return self._perform_json("POST", "/auth/ticket-from-browser-headers", body=headers_dict)


    ########################################################
    # Container execution
    ########################################################

    def push_base_images(self):
        """
        Push base images for Kubernetes container-execution and Spark-on-Kubernetes
        """
        resp = self._perform_json("POST", "/admin/container-exec/actions/push-base-images")
        return DSSFuture.from_resp(self, resp)

    def apply_kubernetes_namespaces_policies(self):
        """
        Apply Kubernetes namespaces policies defined in the general settings
        """
        resp = self._perform_json("POST", "/admin/container-exec/actions/apply-kubernetes-policies")
        return DSSFuture.from_resp(self, resp)

    ########################################################
    # Global Instance Info
    ########################################################

    def get_instance_info(self):
        """
        Get global information about the DSS instance
<<<<<<< HEAD
        :return: a :class:`DSSInstanceInfo`
=======

        :returns: a :class:`DSSInstanceInfo`
>>>>>>> e667a73c
        """
        resp = self._perform_json("GET", "/instance-info")
        return DSSInstanceInfo(resp)

    ########################################################
    # Licensing
    ########################################################

    def get_licensing_status(self):
        """
        Returns a dictionary with information about licensing status of this DSS instance

        :rtype: dict
        """
        return self._perform_json("GET", "/admin/licensing/status")

    def set_license(self, license):
        """
        Sets a new licence for DSS

        :param license: license (content of license file)
        :return: None
        """
        self._perform_empty(
            "POST", "/admin/licensing/license", body=json.loads(license))


    ########################################################
    # Internal Request handling
    ########################################################

    def _perform_http(self, method, path, params=None, body=None, stream=False, files=None, raw_body=None, headers=None):
        if body is not None:
            body = json.dumps(body)
        if raw_body is not None:
            body = raw_body

        try:
            http_res = self._session.request(
                    method, "%s/dip/publicapi%s" % (self.host, path),
                    params=params, data=body,
                    files=files,
                    stream=stream,
                    headers=headers)
            http_res.raise_for_status()
            return http_res
        except exceptions.HTTPError:
            try:
                ex = http_res.json()
            except ValueError:
                ex = {"message": http_res.text}
            raise DataikuException("%s: %s" % (ex.get("errorType", "Unknown error"), ex.get("message", "No message")))

    def _perform_empty(self, method, path, params=None, body=None, files = None, raw_body=None):
        self._perform_http(method, path, params=params, body=body, files=files, stream=False, raw_body=raw_body)

    def _perform_text(self, method, path, params=None, body=None,files=None, raw_body=None):
        return self._perform_http(method, path, params=params, body=body, files=files, stream=False, raw_body=raw_body).text

    def _perform_json(self, method, path, params=None, body=None,files=None, raw_body=None):
        return self._perform_http(method, path,  params=params, body=body, files=files, stream=False, raw_body=raw_body).json()

    def _perform_raw(self, method, path, params=None, body=None,files=None, raw_body=None):
        return self._perform_http(method, path, params=params, body=body, files=files, stream=True, raw_body=raw_body)

    def _perform_json_upload(self, method, path, name, f):
        try:
            http_res = self._session.request(
                    method, "%s/dip/publicapi%s" % (self.host, path),
                    files = {'file': (name, f, {'Expires': '0'})} )
            http_res.raise_for_status()
            return http_res
        except exceptions.HTTPError:
            ex = http_res.json()
            raise DataikuException("%s: %s" % (ex.get("errorType", "Unknown error"), ex.get("message", "No message")))

    ########################################################
    # Discussions
    ########################################################
    def get_object_discussions(self, project_key, object_type, object_id):
        """
        Get a handle to manage discussions on any object

        :param str project_key: identifier of the project to access
        :param str object_type: DSS object type
        :param str object_id: DSS object ID
        :returns: the handle to manage discussions
        :rtype: :class:`dataikuapi.discussion.DSSObjectDiscussions`
        """
        return DSSObjectDiscussions(self, project_key, object_type, object_id)

    ########################################################
    # Feature Store
    ########################################################
    def get_feature_store(self):
        """
        Get a handle to interact with the Feature Store.

        :return: a handle on the feature store
        :rtype: :class:`dataikuapi.feature_store.DSSFeatureStore`
        """
        return DSSFeatureStore(self)


class TemporaryImportHandle(object):
    def __init__(self, client, import_id):
        self.client = client
        self.import_id = import_id

    def execute(self, settings=None):
        """
        Executes the import with provided settings.

        :param dict settings: Dict of import settings (defaults to `{}`). The following settings are available:

            * targetProjectKey (string): Key to import under. Defaults to the original project key
            * remapping (dict): Dictionary of connection and code env remapping settings.

                See example of remapping dict:

                .. code-block:: python

                    "remapping" : {
                      "connections": [
                        { "source": "src_conn1", "target": "target_conn1" },
                        { "source": "src_conn2", "target": "target_conn2" }
                      ],
                      "codeEnvs" : [
                        { "source": "src_codeenv1", "target": "target_codeenv1" },
                        { "source": "src_codeenv2", "target": "target_codeenv2" }
                      ]
                    }

        @warning: You must check the 'success' flag
        """
        # Empty JSON dicts can't be parsed properly
        if settings is None:
            settings = {}
        if settings == {}:
            settings["_"] = "_"
        return self.client._perform_json("POST", "/projects/import/%s/process" % (self.import_id),
            body = settings)


class DSSInstanceInfo(object):
    """Global information about the DSS instance"""

    def __init__(self, data):
        """Do not call this directly, use :meth:`DSSClient.get_instance_info`"""
        self._data = data

    @property
    def raw(self):
        """Returns all data as a Python dictionary"""
        return self._data

    @property
    def node_id(self):
        """Returns the node id (as defined in Cloud Stacks or in install.ini)"""
        return self._data["nodeId"]

    @property
    def node_name(self):
        """Returns the node name as it appears in the navigation bar"""
        return self._data["nodeName"]

    @property
    def node_type(self):
        """
        Returns the node type
        :return: One of DESIGN, AUTOMATION or DEPLOYER
        """
        return self._data["nodeType"]<|MERGE_RESOLUTION|>--- conflicted
+++ resolved
@@ -1155,12 +1155,8 @@
     def get_instance_info(self):
         """
         Get global information about the DSS instance
-<<<<<<< HEAD
-        :return: a :class:`DSSInstanceInfo`
-=======
 
         :returns: a :class:`DSSInstanceInfo`
->>>>>>> e667a73c
         """
         resp = self._perform_json("GET", "/instance-info")
         return DSSInstanceInfo(resp)
